--- conflicted
+++ resolved
@@ -59,11 +59,7 @@
    * Called when the editor is destroyed
    */
   destroy?(): void;
-<<<<<<< HEAD
-  
-=======
 
->>>>>>> 43032eba
   /**
    * Lifecycle hooks
    */
