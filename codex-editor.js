--- conflicted
+++ resolved
@@ -425,15 +425,6 @@
 
         selection.removeAllRanges();
         selection.addRange(range);
-
-<<<<<<< HEAD
-=======
-        /**
-        * set caret to default posilion
-        */
-        this.focusedNodeIndex   = null;
-        this.caretOffset        = null;
->>>>>>> 6d203777
     },
 
     getNodeFocused : function() {
@@ -492,15 +483,6 @@
         */
         var nodeCreated = cEditor.draw.block(newBlockTagname, targetBlock.innerHTML);
 
-<<<<<<< HEAD
-=======
-        /**
-          * Get caret position before we change block
-        */
-        cEditor.content.saveCaretPosition();
-
-
->>>>>>> 6d203777
         /**
         * If it is a first-level node, replace as-is.
         */
