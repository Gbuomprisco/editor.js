--- conflicted
+++ resolved
@@ -21,11 +21,8 @@
 - `Fix` - Fixed the `Tab` key behavior when the caret is not set inside contenteditable element, but the block is selected [#1302](https://github.com/codex-team/editor.js/issues/1302).
 - `Fix` - Fixed the `onChange` callback issue. This method didn't be called for native inputs before some contentedtable element changed [#843](https://github.com/codex-team/editor.js/issues/843)
 - `Fix` - Fixed the `onChange` callback issue. This method didn't be called after the callback throws an exception [#1339](https://github.com/codex-team/editor.js/issues/1339)
-<<<<<<< HEAD
-=======
 - `Fix` - The internal `shortcut` getter of Tools classes will work now.
 - `Deprecated` — The Inline Tool `clear()` method is deprecated because the new instance of Inline Tools will be created on every showing of the Inline Toolbar
->>>>>>> 43032eba
 
 ### 2.18
 
