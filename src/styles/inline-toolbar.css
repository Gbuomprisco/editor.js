.ce-inline-toolbar {
  @apply --overlay-pane;

  position: absolute;
  transform: translateX(-50%) translateY(8px) scale(0.9);
  opacity: 0;
  visibility: hidden;
  transition: transform 150ms ease, opacity 250ms ease;
  will-change: transform, opacity;
  top: 0;
  left: 0;
  padding: 0 6px;

  &--showed {
    opacity: 1;
    visibility: visible;
    transform: translateX(-50%)
  }

  &--left-oriented {
    transform: translateX(-23px) translateY(8px) scale(0.9);
  }

  &--left-oriented&--showed {
    transform: translateX(-23px);
  }

  &--right-oriented {
    transform: translateX(-100%) translateY(8px) scale(0.9);
    margin-left: 23px;
  }

  &--right-oriented&--showed {
    transform: translateX(-100%);
  }

  [hidden] {
    display: none !important;
  }

  &__toggler-and-button-wrapper {
    display: flex;
<<<<<<< HEAD
=======
    width: 100%;
    padding: 0 6px;
>>>>>>> 43032eba
  }

  &__buttons {
    display: flex;
  }

  &__actions {
  }

  &__dropdown {
    display: inline-flex;
    height: var(--toolbar-buttons-size);
    padding: 0 9px 0 10px;
    margin: 0 6px 0 -6px;
    align-items: center;
    cursor: pointer;
    border-right: 1px solid var(--color-gray-border);

    &:hover {
      background: var(--bg-light);
    }

    &--hidden {
      display: none;
    }

    &-content{
      display: flex;
      font-weight: 500;
      font-size: 14px;

      svg {
        height: 12px;
      }
    }

    .icon--toggler-down {
      margin-left: 4px;
    }
  }

  &__shortcut {
    opacity: 0.6;
    word-spacing: -3px;
    margin-top: 3px;
  }

  &__toggler-and-button-wrapper {
    display: flex;
    flex-direction: row;
    justify-content: center;
    width: 100%;
  }
}

.ce-inline-tool {
  @apply --toolbar-button;
  border-radius: 0;
  line-height: normal;
  width: auto;
  padding: 0 5px !important;
  min-width: 24px;

  &:not(:last-of-type) {
    margin-right: 2px;
  }

  .icon {
    height: 12px;
  }

  &--link {
    .icon--unlink {
      display: none;
    }
  }

  &--unlink {
    .icon--link {
      display: none;
    }
    .icon--unlink {
      display: inline-block;
      margin-bottom: -1px;
    }
  }

  &-input {
    outline: none;
    border: 0;
    border-radius: 0 0 4px 4px;
    margin: 0;
    font-size: 13px;
    padding: 10px;
    width: 100%;
    box-sizing: border-box;
    display: none;
    font-weight: 500;
    border-top: 1px solid rgba(201,201,204,.48);

    &::placeholder {
      color: var(--grayText);
    }

    &--showed {
      display: block;
    }
  }
}<|MERGE_RESOLUTION|>--- conflicted
+++ resolved
@@ -40,11 +40,8 @@
 
   &__toggler-and-button-wrapper {
     display: flex;
-<<<<<<< HEAD
-=======
     width: 100%;
     padding: 0 6px;
->>>>>>> 43032eba
   }
 
   &__buttons {
