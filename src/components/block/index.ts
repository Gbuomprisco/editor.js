import {
  BlockAPI as BlockAPIInterface,
  BlockTool,
  BlockToolConstructable,
  BlockToolData,
  BlockTune,
  BlockTuneConstructable,
  SanitizerConfig,
  ToolConfig,
  ToolSettings
} from '../../../types';

import { SavedData } from '../../../types/data-formats';
import $ from '../dom';
import * as _ from '../utils';
import ApiModules from '../modules/api';
import BlockAPI from './api';
import { ToolType } from '../modules/tools';

/** Import default tunes */
import MoveUpTune from '../block-tunes/block-tune-move-up';
import DeleteTune from '../block-tunes/block-tune-delete';
import MoveDownTune from '../block-tunes/block-tune-move-down';
import SelectionUtils from '../selection';

/**
 * Interface describes Block class constructor argument
 */
interface BlockConstructorOptions {
  /**
   * Tool's name
   */
  name: string;

  /**
   * Initial Block data
   */
  data: BlockToolData;

  /**
   * Tool's class or constructor function
   */
  Tool: BlockToolConstructable;

  /**
   * Tool settings from initial config
   */
  settings: ToolSettings;

  /**
   * Editor's API methods
   */
  api: ApiModules;

  /**
   * This flag indicates that the Block should be constructed in the read-only mode.
   */
  readOnly: boolean;
}

/**
 * @class Block
 * @classdesc This class describes editor`s block, including block`s HTMLElement, data and tool
 *
 * @property {BlockTool} tool — current block tool (Paragraph, for example)
 * @property {object} CSS — block`s css classes
 *
 */

/**
 * Available Block Tool API methods
 */
export enum BlockToolAPI {
  /**
   * @todo remove method in 3.0.0
   * @deprecated — use 'rendered' hook instead
   */
  APPEND_CALLBACK = 'appendCallback',
  RENDERED = 'rendered',
  MOVED = 'moved',
  UPDATED = 'updated',
  REMOVED = 'removed',
  ON_PASTE = 'onPaste',
}

/**
 * @classdesc Abstract Block class that contains Block information, Tool name and Tool class instance
 *
 * @property {BlockTool} tool - Tool instance
 * @property {HTMLElement} holder - Div element that wraps block content with Tool's content. Has `ce-block` CSS class
 * @property {HTMLElement} pluginsContent - HTML content that returns by Tool's render function
 */
export default class Block {
  /**
   * CSS classes for the Block
   *
   * @returns {{wrapper: string, content: string}}
   */
  public static get CSS(): {[name: string]: string} {
    return {
      wrapper: 'ce-block',
      wrapperStretched: 'ce-block--stretched',
      content: 'ce-block__content',
      focused: 'ce-block--focused',
      selected: 'ce-block--selected',
      dropTarget: 'ce-block--drop-target',
    };
  }

  /**
   * Block Tool`s name
   */
  public name: string;

  /**
   * Instance of the Tool Block represents
   */
  public tool: BlockTool;

  /**
   * Class blueprint of the ool Block represents
   */
  public class: BlockToolConstructable;

  /**
   * User Tool configuration
   */
  public settings: ToolConfig;

  /**
   * Wrapper for Block`s content
   */
  public holder: HTMLDivElement;

  /**
   * Tunes used by Tool
   */
  public tunes: BlockTune[];

  /**
   * Tool's user configuration
   */
  public readonly config: ToolConfig;

  /**
   * Cached inputs
   *
   * @type {HTMLElement[]}
   */
  private cachedInputs: HTMLElement[] = [];

  /**
   * Editor`s API module
   */
  private readonly api: ApiModules;

  /**
   * Focused input index
   *
   * @type {number}
   */
  private inputIndex = 0;

  /**
   * Mutation observer to handle DOM mutations
   *
   * @type {MutationObserver}
   */
  private mutationObserver: MutationObserver;

  /**
   * Debounce Timer
   *
   * @type {number}
   */
  private readonly modificationDebounceTimer = 450;

  /**
   * Is fired when DOM mutation has been happened
   */
  private didMutated = _.debounce((): void => {
    /**
     * Drop cache
     */
    this.cachedInputs = [];

    /**
     * Update current input
     */
    this.updateCurrentInput();

    this.call(BlockToolAPI.UPDATED);
  }, this.modificationDebounceTimer);

  /**
   * Current block API interface
   */
  private readonly blockAPI: BlockAPIInterface;

  /**
   * @param {object} options - block constructor options
   * @param {string} options.name - Tool name that passed on initialization
   * @param {BlockToolData} options.data - Tool's initial data
   * @param {BlockToolConstructable} options.Tool — Tool's class
   * @param {ToolSettings} options.settings - default tool's config
   * @param {Module} options.api - Editor API module for pass it to the Block Tunes
   * @param {boolean} options.readOnly - Read-Only flag
   */
  constructor({
    name,
    data,
    Tool,
    settings,
    api,
    readOnly,
  }: BlockConstructorOptions) {
    this.name = name;
    this.class = Tool;
    this.settings = settings;
    this.config = settings.config || {};
    this.api = api;
    this.blockAPI = new BlockAPI(this);

    this.mutationObserver = new MutationObserver(this.didMutated);

    this.tool = new Tool({
      data,
      config: this.config,
      api: this.api.getMethodsForTool(name, ToolType.Block),
      block: this.blockAPI,
<<<<<<< HEAD
      readOnly: readOnly,
=======
      readOnly,
>>>>>>> 43032eba
    });

    this.holder = this.compose();
    /**
     * @type {BlockTune[]}
     */
    this.tunes = this.makeTunes();
  }

  /**
   * Find and return all editable elements (contenteditables and native inputs) in the Tool HTML
   *
   * @returns {HTMLElement[]}
   */
  public get inputs(): HTMLElement[] {
    /**
     * Return from cache if existed
     */
    if (this.cachedInputs.length !== 0) {
      return this.cachedInputs;
    }

    const inputs = $.findAllInputs(this.holder);

    /**
     * If inputs amount was changed we need to check if input index is bigger then inputs array length
     */
    if (this.inputIndex > inputs.length - 1) {
      this.inputIndex = inputs.length - 1;
    }

    /**
     * Cache inputs
     */
    this.cachedInputs = inputs;

    return inputs;
  }

  /**
   * Return current Tool`s input
   *
   * @returns {HTMLElement}
   */
  public get currentInput(): HTMLElement | Node {
    return this.inputs[this.inputIndex];
  }

  /**
   * Set input index to the passed element
   *
   * @param {HTMLElement | Node} element - HTML Element to set as current input
   */
  public set currentInput(element: HTMLElement | Node) {
    const index = this.inputs.findIndex((input) => input === element || input.contains(element));

    if (index !== -1) {
      this.inputIndex = index;
    }
  }

  /**
   * Return first Tool`s input
   *
   * @returns {HTMLElement}
   */
  public get firstInput(): HTMLElement {
    return this.inputs[0];
  }

  /**
   * Return first Tool`s input
   *
   * @returns {HTMLElement}
   */
  public get lastInput(): HTMLElement {
    const inputs = this.inputs;

    return inputs[inputs.length - 1];
  }

  /**
   * Return next Tool`s input or undefined if it doesn't exist
   *
   * @returns {HTMLElement}
   */
  public get nextInput(): HTMLElement {
    return this.inputs[this.inputIndex + 1];
  }

  /**
   * Return previous Tool`s input or undefined if it doesn't exist
   *
   * @returns {HTMLElement}
   */
  public get previousInput(): HTMLElement {
    return this.inputs[this.inputIndex - 1];
  }

  /**
   * Get Block's JSON data
   *
   * @returns {object}
   */
  public get data(): Promise<BlockToolData> {
    return this.save().then((savedObject) => {
      if (savedObject && !_.isEmpty(savedObject.data)) {
        return savedObject.data;
      } else {
        return {};
      }
    });
  }

  /**
   * Returns tool's sanitizer config
   *
   * @returns {object}
   */
  public get sanitize(): SanitizerConfig {
    return this.tool.sanitize;
  }

  /**
   * is block mergeable
   * We plugin have merge function then we call it mergable
   *
   * @returns {boolean}
   */
  public mergeable(): boolean {
    return _.isFunction(this.tool.merge);
  }

  /**
   * Check block for emptiness
   *
   * @returns {boolean}
   */
  public get isEmpty(): boolean {
    const emptyText = $.isEmpty(this.pluginsContent);
    const emptyMedia = !this.hasMedia;

    return emptyText && emptyMedia;
  }

  /**
   * Check if block has a media content such as images, iframes and other
   *
   * @returns {boolean}
   */
  public get hasMedia(): boolean {
    /**
     * This tags represents media-content
     *
     * @type {string[]}
     */
    const mediaTags = [
      'img',
      'iframe',
      'video',
      'audio',
      'source',
      'input',
      'textarea',
      'twitterwidget',
    ];

    return !!this.holder.querySelector(mediaTags.join(','));
  }

  /**
   * Set focused state
   *
   * @param {boolean} state - 'true' to select, 'false' to remove selection
   */
  public set focused(state: boolean) {
    this.holder.classList.toggle(Block.CSS.focused, state);
  }

  /**
   * Get Block's focused state
   */
  public get focused(): boolean {
    return this.holder.classList.contains(Block.CSS.focused);
  }

  /**
   * Set selected state
   * We don't need to mark Block as Selected when it is empty
   *
   * @param {boolean} state - 'true' to select, 'false' to remove selection
   */
  public set selected(state: boolean) {
    if (state) {
      this.holder.classList.add(Block.CSS.selected);
    } else {
      this.holder.classList.remove(Block.CSS.selected);
    }
  }

  /**
   * Returns True if it is Selected
   *
   * @returns {boolean}
   */
  public get selected(): boolean {
    return this.holder.classList.contains(Block.CSS.selected);
  }

  /**
   * Set stretched state
   *
   * @param {boolean} state - 'true' to enable, 'false' to disable stretched statte
   */
  public set stretched(state: boolean) {
    this.holder.classList.toggle(Block.CSS.wrapperStretched, state);
  }

  /**
   * Return Block's stretched state
   *
   * @returns {boolean}
   */
  public get stretched(): boolean {
    return this.holder.classList.contains(Block.CSS.wrapperStretched);
  }

  /**
   * Toggle drop target state
   *
   * @param {boolean} state - 'true' if block is drop target, false otherwise
   */
  public set dropTarget(state) {
    this.holder.classList.toggle(Block.CSS.dropTarget, state);
  }

  /**
   * Returns Plugins content
   *
   * @returns {HTMLElement}
   */
  public get pluginsContent(): HTMLElement {
    const blockContentNodes = this.holder.querySelector(`.${Block.CSS.content}`);

    if (blockContentNodes && blockContentNodes.childNodes.length) {
      /**
       * Editors Block content can contain different Nodes from extensions
       * We use DOM isExtensionNode to ignore such Nodes and return first Block that does not match filtering list
       */
      for (let child = blockContentNodes.childNodes.length - 1; child >= 0; child--) {
        const contentNode = blockContentNodes.childNodes[child];

        if (!$.isExtensionNode(contentNode)) {
          return contentNode as HTMLElement;
        }
      }
    }

    return null;
  }

  /**
   * Calls Tool's method
   *
   * Method checks tool property {MethodName}. Fires method with passes params If it is instance of Function
   *
   * @param {string} methodName - method to call
   * @param {object} params - method argument
   */
  public call(methodName: string, params?: object): void {
    /**
     * call Tool's method with the instance context
     */
    if (this.tool[methodName] && this.tool[methodName] instanceof Function) {
      if (methodName === BlockToolAPI.APPEND_CALLBACK) {
        _.log(
          '`appendCallback` hook is deprecated and will be removed in the next major release. ' +
          'Use `rendered` hook instead',
          'warn'
        );
      }

      try {
        // eslint-disable-next-line no-useless-call
        this.tool[methodName].call(this.tool, params);
      } catch (e) {
        _.log(`Error during '${methodName}' call: ${e.message}`, 'error');
      }
    }
  }

  /**
   * Call plugins merge method
   *
   * @param {BlockToolData} data - data to merge
   */
  public async mergeWith(data: BlockToolData): Promise<void> {
    await this.tool.merge(data);
  }

  /**
   * Extracts data from Block
   * Groups Tool's save processing time
   *
   * @returns {object}
   */
  public async save(): Promise<void|SavedData> {
    const extractedBlock = await this.tool.save(this.pluginsContent as HTMLElement);

    /**
     * Measuring execution time
     */
    const measuringStart = window.performance.now();
    let measuringEnd;

    return Promise.resolve(extractedBlock)
      .then((finishedExtraction) => {
        /** measure promise execution */
        measuringEnd = window.performance.now();

        return {
          tool: this.name,
          data: finishedExtraction,
          time: measuringEnd - measuringStart,
        };
      })
      .catch((error) => {
        _.log(`Saving proccess for ${this.name} tool failed due to the ${error}`, 'log', 'red');
      });
  }

  /**
   * Uses Tool's validation method to check the correctness of output data
   * Tool's validation method is optional
   *
   * @description Method returns true|false whether data passed the validation or not
   *
   * @param {BlockToolData} data - data to validate
   * @returns {Promise<boolean>} valid
   */
  public async validate(data: BlockToolData): Promise<boolean> {
    let isValid = true;

    if (this.tool.validate instanceof Function) {
      isValid = await this.tool.validate(data);
    }

    return isValid;
  }

  /**
   * Make an array with default settings
   * Each block has default tune instance that have states
   *
   * @returns {BlockTune[]}
   */
  public makeTunes(): BlockTune[] {
    const tunesList = [
      {
        name: 'moveUp',
        Tune: MoveUpTune,
      },
      {
        name: 'delete',
        Tune: DeleteTune,
      },
      {
        name: 'moveDown',
        Tune: MoveDownTune,
      },
    ];

    // Pluck tunes list and return tune instances with passed Editor API and settings
    return tunesList.map(({ name, Tune }: {name: string; Tune: BlockTuneConstructable}) => {
      return new Tune({
        api: this.api.getMethodsForTool(name, ToolType.Tune),
        settings: this.config,
      });
    });
  }

  /**
   * Enumerates initialized tunes and returns fragment that can be appended to the toolbars area
   *
   * @returns {DocumentFragment}
   */
  public renderTunes(): DocumentFragment {
    const tunesElement = document.createDocumentFragment();

    this.tunes.forEach((tune) => {
      $.append(tunesElement, tune.render());
    });

    return tunesElement;
  }

  /**
   * Update current input index with selection anchor node
   */
  public updateCurrentInput(): void {
    /**
     * If activeElement is native input, anchorNode points to its parent.
     * So if it is native input use it instead of anchorNode
     *
     * If anchorNode is undefined, also use activeElement
     */
    this.currentInput = $.isNativeInput(document.activeElement) || !SelectionUtils.anchorNode
      ? document.activeElement
      : SelectionUtils.anchorNode;
  }

  /**
   * Is fired when Block will be selected as current
   */
  public willSelect(): void {
    /**
     * Observe DOM mutations to update Block inputs
     */
    this.mutationObserver.observe(
      this.holder.firstElementChild,
      {
        childList: true,
        subtree: true,
        characterData: true,
        attributes: true,
      }
    );

    /**
     * Mutation observer doesn't track changes in "<input>" and "<textarea>"
<<<<<<< HEAD
     * so we need to track focus events
=======
     * so we need to track focus events to update current input and clear cache.
>>>>>>> 43032eba
     */
    this.addInputEvents();
  }

  /**
   * Is fired when Block will be unselected
   */
  public willUnselect(): void {
    this.mutationObserver.disconnect();
    this.removeInputEvents();
  }

  /**
   * Make default Block wrappers and put Tool`s content there
   *
   * @returns {HTMLDivElement}
   */
  private compose(): HTMLDivElement {
    const wrapper = $.make('div', Block.CSS.wrapper) as HTMLDivElement,
        contentNode = $.make('div', Block.CSS.content),
        pluginsContent = this.tool.render();

    contentNode.appendChild(pluginsContent);
    wrapper.appendChild(contentNode);

    return wrapper;
  }

  /**
   * Is fired when text input or contentEditable is focused
   */
  private handleFocus = (): void => {
    /**
     * Drop cache
     */
    this.cachedInputs = [];

    /**
     * Update current input
     */
    this.updateCurrentInput();
  }

  /**
   * Adds focus event listeners to all inputs and contentEditables
   */
  private addInputEvents(): void {
    this.inputs.forEach(input => {
      input.addEventListener('focus', this.handleFocus);
    });
  }

  /**
   * removes focus event listeners from all inputs and contentEditables
   */
  private removeInputEvents(): void {
    this.inputs.forEach(input => {
      input.removeEventListener('focus', this.handleFocus);
    });
  }
}<|MERGE_RESOLUTION|>--- conflicted
+++ resolved
@@ -228,11 +228,7 @@
       config: this.config,
       api: this.api.getMethodsForTool(name, ToolType.Block),
       block: this.blockAPI,
-<<<<<<< HEAD
-      readOnly: readOnly,
-=======
       readOnly,
->>>>>>> 43032eba
     });
 
     this.holder = this.compose();
@@ -663,11 +659,7 @@
 
     /**
      * Mutation observer doesn't track changes in "<input>" and "<textarea>"
-<<<<<<< HEAD
-     * so we need to track focus events
-=======
      * so we need to track focus events to update current input and clear cache.
->>>>>>> 43032eba
      */
     this.addInputEvents();
   }
