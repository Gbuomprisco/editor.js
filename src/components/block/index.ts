--- conflicted
+++ resolved
@@ -6,13 +6,10 @@
   BlockToolData,
   BlockTune,
   BlockTuneConstructable,
+  BlockTuneData,
   SanitizerConfig,
-<<<<<<< HEAD
-  ToolSettings,
-=======
   ToolConfig,
   ToolSettings
->>>>>>> a6aa9891
 } from '../../../types';
 
 import { SavedData } from '../../types-internal/block-data';
@@ -34,18 +31,15 @@
 import MoveDownTune from '../block-tunes/block-tune-move-down';
 import SelectionUtils from '../selection';
 import BlockAPI from './api';
-<<<<<<< HEAD
-import {BlockAPI as BlockAPIInterface, BlockTuneData} from '../../../types';
-=======
 
 interface BlockConstructorOptions {
   name: string;
   data: BlockToolData;
+  tunesData: {[name: string]: BlockTuneData};
   Tool: BlockToolConstructable;
   settings: ToolSettings;
   api: API;
 }
->>>>>>> a6aa9891
 
 /**
  * Available Block Tool API methods
@@ -61,38 +55,6 @@
   UPDATED = 'updated',
   REMOVED = 'removed',
   ON_PASTE = 'onPaste',
-}
-
-export interface BlockOptions {
-  /**
-   * @property {String} toolName - Tool name that passed on initialization
-   */
-  toolName: string;
-
-  /**
-   * @property {BlockToolConstructable} Tool — Tool class
-   */
-  Tool: BlockToolConstructable;
-
-  /**
-   * @property {ToolSettings} settings - Tool settings passed to initial config
-   */
-  settings: ToolSettings;
-
-  /**
-   * @property {BlockToolData} data — Block's data
-   */
-  data: BlockToolData;
-
-  /**
-   * @property {object} tunesData - tunes data related to Block
-   */
-  tunesData: {[name: string]: BlockTuneData};
-
-  /**
-   * @property {API} api — Editor's API methods
-   */
-  api: API;
 }
 
 /**
@@ -439,11 +401,7 @@
   private readonly api: API;
 
   /**
-<<<<<<< HEAD
-   * Current Block`s API
-=======
    * Current block API interface
->>>>>>> a6aa9891
    */
   private readonly blockAPI: BlockAPIInterface;
 
@@ -486,39 +444,10 @@
   }, this.modificationDebounceTimer);
 
   /**
-<<<<<<< HEAD
-   * @constructor
-   * @param {String} toolName - Tool name that passed on initialization
-   * @param {BlockToolConstructable} Tool — Tool class
-   * @param {API} api — Editor's API methods
-   * @param {ToolSettings} settings - Tool settings passed to initial config
-   * @param {object} tunesData - tunes data related to Block
-   * @param {BlockToolData} data — Block's data
-   */
-  constructor({
-    toolName,
-    Tool,
-    settings,
-    api,
-    tunesData,
-    data,
-  }: BlockOptions) {
-    this.name = toolName;
-    this.class = Tool;
-    this.settings = settings;
-    this.api = api;
-    this.blockAPI = new BlockAPI(this);
-
-    this.tool = new Tool({
-      api,
-      block: this.blockAPI,
-      config: settings.config || {},
-      data,
-    });
-=======
    * @class
-   * @param {string} tool - Tool name that passed on initialization
+   * @param {string} name - Tool name that passed on initialization
    * @param {BlockToolData} data - Tool's initial data
+   * @param {{[name: string]: BlockTuneData}} tunesData - Tool's tunes data
    * @param {BlockToolConstructable} Tool — Tool's class
    * @param {ToolSettings} settings - default tool's config
    * @param {API} api - Editor API
@@ -526,6 +455,7 @@
   constructor({
     name,
     data,
+    tunesData,
     Tool,
     settings,
     api,
@@ -538,7 +468,6 @@
     this.blockAPI = new BlockAPI(this);
 
     this.mutationObserver = new MutationObserver(this.didMutated);
->>>>>>> a6aa9891
 
     this.tool = new Tool({
       data,
@@ -547,15 +476,8 @@
       block: this.blockAPI,
     });
 
-    this.holder = this.compose();
-    /**
-     * @type {BlockTune[]}
-     */
     this.tunes = this.makeTunes(tunesData);
     this.holder = this.compose();
-
-    this.mutationObserver = new MutationObserver(this.didMutated);
-
   }
 
   /**
@@ -652,31 +574,25 @@
    * Make an array with default settings
    * Each block has default tune instance that have states
    *
+   * @param {object} tunesData - tunes initial data
+   *
    * @returns {BlockTune[]}
    */
   public makeTunes(tunesData: {[name: string]: BlockTuneData}): BlockTune[] {
-
     /**
      * @todo Render Block related tunes and common tunes to separate rows
      */
     const tunesList = (this.settings.tunes || []).concat([MoveUpTune, DeleteTune, MoveDownTune]);
 
     // Pluck tunes list and return tune instances with passed Editor API and settings
-<<<<<<< HEAD
-    return tunesList.map( (tune: BlockTuneConstructable) => {
-      const tuneName = tune.name;
-
-      return new tune({
+    return tunesList.map((Tune: BlockTuneConstructable) => {
+      const tuneName = Tune.name;
+
+      return new Tune({
         api: this.api,
         settings: this.settings,
         data: tunesData[_.camelCaseToKebab(tuneName)],
         block: new BlockAPI(this),
-=======
-    return tunesList.map((Tune: BlockTuneConstructable) => {
-      return new Tune({
-        api: this.api,
-        settings: this.config,
->>>>>>> a6aa9891
       });
     });
   }
@@ -724,7 +640,7 @@
   /**
    * Is fired when Block will be unselected
    */
-  public willUnselect() {
+  public willUnselect(): void {
     this.mutationObserver.disconnect();
   }
 
