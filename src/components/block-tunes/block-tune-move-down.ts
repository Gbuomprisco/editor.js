/**
 * @class MoveDownTune
 * @classdesc Editor's default tune - Moves down highlighted block
 *
 * @copyright <CodeX Team> 2018
 */

import $ from '../dom';
import { API, BlockTune } from '../../../types';

/**
 *
 */
export default class MoveDownTune implements BlockTune {
  /**
   * Property that contains Editor.js API methods
   *
   * @see {@link docs/api.md}
   */
  private readonly api: API;

  /**
   * Styles
   *
   * @type {{wrapper: string}}
   */
  private CSS = {
    button: 'ce-settings__button',
    wrapper: 'ce-tune-move-down',
    animation: 'wobble',
  };

  /**
   * MoveDownTune constructor
   *
   * @param {API} api — Editor's API
   */
  constructor({ api }) {
    this.api = api;
  }

  /**
   * Return 'move down' button
   *
   * @returns {HTMLElement}
   */
  public render(): HTMLElement {
    const moveDownButton = $.make('div', [this.CSS.button, this.CSS.wrapper], {});

    moveDownButton.appendChild($.svg('arrow-down', 14, 14));
    this.api.listeners.on(
      moveDownButton,
      'click',
      (event) => this.handleClick(event as MouseEvent, moveDownButton),
      false
    );

    /**
     * Enable tooltip module on button
     */
    this.api.tooltip.onHover(moveDownButton, this.api.i18n.t('Move down'));

    return moveDownButton;
  }

  /**
   * Handle clicks on 'move down' button
   *
   * @param {MouseEvent} event - click event
   * @param {HTMLElement} button - clicked button
   */
  public handleClick(event: MouseEvent, button: HTMLElement): void {
    const currentBlockIndex = this.api.blocks.getCurrentBlockIndex();
    const nextBlock = this.api.blocks.getBlockByIndex(currentBlockIndex + 1);

    // If Block is last do nothing
    if (!nextBlock) {
      button.classList.add(this.CSS.animation);

      window.setTimeout(() => {
        button.classList.remove(this.CSS.animation);
      }, 500);

      return;
    }

<<<<<<< HEAD
    const nextBlock = this.api.blocks.getBlockByIndex(currentBlockIndex + 1);

    if (!nextBlock) {
      return;
    }

=======
>>>>>>> 43032eba
    const nextBlockElement = nextBlock.holder;
    const nextBlockCoords = nextBlockElement.getBoundingClientRect();

    let scrollOffset = Math.abs(window.innerHeight - nextBlockElement.offsetHeight);

    /**
     * Next block ends on screen.
     * Increment scroll by next block's height to save element onscreen-position
     */
    if (nextBlockCoords.top < window.innerHeight) {
      scrollOffset = window.scrollY + nextBlockElement.offsetHeight;
    }

    window.scrollTo(0, scrollOffset);

    /** Change blocks positions */
    this.api.blocks.move(currentBlockIndex + 1);

    /** Hide the Tooltip */
    this.api.tooltip.hide();
  }
}<|MERGE_RESOLUTION|>--- conflicted
+++ resolved
@@ -84,15 +84,6 @@
       return;
     }
 
-<<<<<<< HEAD
-    const nextBlock = this.api.blocks.getBlockByIndex(currentBlockIndex + 1);
-
-    if (!nextBlock) {
-      return;
-    }
-
-=======
->>>>>>> 43032eba
     const nextBlockElement = nextBlock.holder;
     const nextBlockCoords = nextBlockElement.getBoundingClientRect();
 
