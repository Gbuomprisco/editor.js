--- conflicted
+++ resolved
@@ -83,16 +83,6 @@
       return;
     }
 
-<<<<<<< HEAD
-    const currentBlock = this.api.blocks.getBlockByIndex(currentBlockIndex);
-    const previousBlock = this.api.blocks.getBlockByIndex(currentBlockIndex - 1);
-
-    if (!currentBlock || !previousBlock) {
-      return;
-    }
-
-=======
->>>>>>> 43032eba
     const currentBlockElement = currentBlock.holder;
     const previousBlockElement = previousBlock.holder;
 
