--- conflicted
+++ resolved
@@ -322,41 +322,6 @@
   }
 
   /**
-<<<<<<< HEAD
-=======
-   * Return Tool`s instance
-   *
-   * @param {string} tool — tool name
-   * @param {BlockToolData} data — initial data
-   * @returns {BlockTool}
-   */
-  public construct(tool, data) {
-    const Plugin = this.toolsClasses[tool];
-
-    /**
-     * Configuration to be passed to the Tool's constructor
-     */
-    const config = this.toolsSettings[tool][this.USER_SETTINGS.CONFIG] || {};
-
-    // Pass placeholder to initial Block config
-    if (tool === this.config.initialBlock && !config.placeholder) {
-      config.placeholder = this.config.placeholder;
-    }
-
-    /**
-     * @type {{api: API, config: ({}), data: BlockToolData}}
-     */
-    const constructorOptions = {
-      api: this.Editor.API.methods,
-      config,
-      data,
-    };
-
-    return new Plugin(constructorOptions);
-  }
-
-  /**
->>>>>>> f5e9a664
    * Return Inline Tool's instance
    *
    * @param {InlineTool} tool
