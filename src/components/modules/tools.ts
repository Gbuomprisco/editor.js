--- conflicted
+++ resolved
@@ -444,11 +444,7 @@
          */
         toolPreparationList.push({
           // eslint-disable-next-line @typescript-eslint/no-empty-function
-<<<<<<< HEAD
-          function: typeof toolClass.prepare === 'function' ? toolClass.prepare : (): void => { },
-=======
           function: _.isFunction(toolClass.prepare) ? toolClass.prepare : (): void => { },
->>>>>>> 43032eba
           data: {
             toolName,
             config: toolConfig,
