/* eslint-disable jsdoc/no-undefined-types */
/**
 * Prebuilded sprite of SVG icons
 */
import sprite from '../../../dist/sprite.svg';

/**
 * Module UI
 *
 * @type {UI}
 */
import Module from '../__module';
import $ from '../dom';
import * as _ from '../utils';

import Selection from '../selection';
import Block from '../block';
import Flipper from '../flipper';

/**
 * HTML Elements used for UI
 */
interface UINodes {
  holder: HTMLElement;
  wrapper: HTMLElement;
  redactor: HTMLElement;
  loader: HTMLElement;
}

/**
 * @class
 *
 * @classdesc Makes Editor.js UI:
 *                <codex-editor>
 *                    <ce-redactor />
 *                    <ce-toolbar />
 *                    <ce-inline-toolbar />
 *                </codex-editor>
 *
 * @typedef {UI} UI
 * @property {EditorConfig} config   - editor configuration {@link EditorJS#configuration}
 * @property {object} Editor         - available editor modules {@link EditorJS#moduleInstances}
 * @property {object} nodes          -
 * @property {Element} nodes.holder  - element where we need to append redactor
 * @property {Element} nodes.wrapper  - <codex-editor>
 * @property {Element} nodes.redactor - <ce-redactor>
 */
export default class UI extends Module<UINodes> {
  /**
   * Editor.js UI CSS class names
   *
   * @returns {{editorWrapper: string, editorZone: string}}
   */
  public get CSS(): {
    editorWrapper: string; editorWrapperNarrow: string; editorZone: string; editorZoneHidden: string;
    editorLoader: string; editorEmpty: string; editorRtlFix: string;
    } {
    return {
      editorWrapper: 'codex-editor',
      editorWrapperNarrow: 'codex-editor--narrow',
      editorZone: 'codex-editor__redactor',
      editorZoneHidden: 'codex-editor__redactor--hidden',
      editorLoader: 'codex-editor__loader',
      editorEmpty: 'codex-editor--empty',
      editorRtlFix: 'codex-editor--rtl',
    };
  }

  /**
   * Return Width of center column of Editor
   *
   * @returns {DOMRect}
   */
  public get contentRect(): DOMRect {
    if (this.contentRectCache) {
      return this.contentRectCache;
    }

    const someBlock = this.nodes.wrapper.querySelector(`.${Block.CSS.content}`);

    /**
     * When Editor is not ready, there is no Blocks, so return the default value
     */
    if (!someBlock) {
      return {
        width: 650,
        left: 0,
        right: 0,
      } as DOMRect;
    }

    this.contentRectCache = someBlock.getBoundingClientRect() as DOMRect;

    return this.contentRectCache;
  }

  /**
   * Flag that became true on mobile viewport
   *
   * @type {boolean}
   */
  public isMobile = false;

  /**
   * Cache for center column rectangle info
   * Invalidates on window resize
   *
   * @type {DOMRect}
   */
  private contentRectCache: DOMRect = undefined;

  /**
   * Handle window resize only when it finished
   *
   * @type {() => void}
   */
  private resizeDebouncer: () => void = _.debounce(() => {
    this.windowResize();
  }, 200);

  /**
   * Adds loader to editor while content is not ready
   */
  public addLoader(): void {
    this.nodes.loader = $.make('div', this.CSS.editorLoader);
    this.nodes.wrapper.prepend(this.nodes.loader);
    this.nodes.redactor.classList.add(this.CSS.editorZoneHidden);
  }

  /**
   * Removes loader when content has loaded
   */
  public removeLoader(): void {
    this.nodes.loader.remove();
    this.nodes.redactor.classList.remove(this.CSS.editorZoneHidden);
  }

  /**
   * Making main interface
   */
  public async prepare(): Promise<void> {
    /**
     * Detect mobile version
     */
    this.checkIsMobile();

    /**
     * Make main UI elements
     */
    this.make();


    /**
     * Append SVG sprite
     */
    this.appendSVGSprite();
<<<<<<< HEAD

    /**
     * Load and append CSS
     */
    this.loadStyles();
=======
>>>>>>> 43032eba

    /**
     * Prepare with read-only state from config
     */
<<<<<<< HEAD
    if (!this.Editor.ReadOnly.isEnabled) {
      this.enableModuleBindings();
    }
=======
    this.loadStyles();
>>>>>>> 43032eba
  }

  /**
   * Toggle read-only state
   *
   * If readOnly is true:
   *  - removes all listeners from main UI module elements
   *
   * if readOnly is false:
   *  - enables all listeners to UI module elements
   *
   * @param {boolean} readOnlyEnabled - "read only" state
   */
  public toggleReadOnly(readOnlyEnabled: boolean): void {
    /**
     * Prepare components based on read-only state
     */
    if (!readOnlyEnabled) {
      /**
       * Unbind all events
       */
      this.enableModuleBindings();
    } else {
      /**
       * Bind events for the UI elements
       */
      this.disableModuleBindings();
    }
  }

  /**
   * Check if Editor is empty and set CSS class to wrapper
   */
  public checkEmptiness(): void {
    const { BlockManager } = this.Editor;

    this.nodes.wrapper.classList.toggle(this.CSS.editorEmpty, BlockManager.isEditorEmpty);
  }

  /**
   * Check if one of Toolbar is opened
   * Used to prevent global keydowns (for example, Enter) conflicts with Enter-on-toolbar
   *
   * @returns {boolean}
   */
  public get someToolbarOpened(): boolean {
    const { Toolbox, BlockSettings, InlineToolbar, ConversionToolbar } = this.Editor;

    return BlockSettings.opened || InlineToolbar.opened || ConversionToolbar.opened || Toolbox.opened;
  }

  /**
   * Check for some Flipper-buttons is under focus
   */
  public get someFlipperButtonFocused(): boolean {
    return Object.entries(this.Editor).filter(([moduleName, moduleClass]) => {
      return moduleClass.flipper instanceof Flipper;
    })
      .some(([moduleName, moduleClass]) => {
        return moduleClass.flipper.currentItem;
      });
  }

  /**
   * Clean editor`s UI
   */
  public destroy(): void {
    this.nodes.holder.innerHTML = '';
  }

  /**
   * Close all Editor's toolbars
   */
  public closeAllToolbars(): void {
    const { Toolbox, BlockSettings, InlineToolbar, ConversionToolbar } = this.Editor;

    BlockSettings.close();
    InlineToolbar.close();
    ConversionToolbar.close();
    Toolbox.close();
  }

  /**
   * Check for mobile mode and cache a result
   */
  private checkIsMobile(): void {
    this.isMobile = window.innerWidth < 650;
  }

  /**
   * Makes Editor.js interface
   */
  private make(): void {
    /**
     * Element where we need to append Editor.js
     *
     * @type {Element}
     */
    this.nodes.holder = $.getHolder(this.config.holder);

    /**
     * Create and save main UI elements
     */
    this.nodes.wrapper = $.make('div', [
      this.CSS.editorWrapper,
      ...(this.isRtl ? [ this.CSS.editorRtlFix ] : []),
    ]);
    this.nodes.redactor = $.make('div', this.CSS.editorZone);

    /**
     * If Editor has injected into the narrow container, enable Narrow Mode
     */
    if (this.nodes.holder.offsetWidth < this.contentRect.width) {
      this.nodes.wrapper.classList.add(this.CSS.editorWrapperNarrow);
    }

    /**
     * Set customizable bottom zone height
     */
    this.nodes.wrapper.appendChild(this.nodes.redactor);
    this.nodes.holder.appendChild(this.nodes.wrapper);
  }

  /**
   * Appends CSS
   */
  private loadStyles(): void {
    /**
     * Load CSS
     */
    // eslint-disable-next-line @typescript-eslint/no-var-requires
    const styles = require('../../styles/main.css');
    const styleTagId = 'editor-js-styles';

    /**
     * Do not append styles again if they are already on the page
     */
    if ($.get(styleTagId)) {
      return;
    }

    /**
     * Make tag
     */
    const tag = $.make('style', null, {
      id: styleTagId,
      textContent: styles.toString(),
    });

    /**
     * Append styles at the top of HEAD tag
     */
    $.prepend(document.head, tag);
  }

  /**
   * Bind events on the Editor.js interface
   */
  private enableModuleBindings(): void {
    this.readOnlyMutableListeners.on(this.nodes.redactor, 'click', (event: MouseEvent) => {
      this.redactorClicked(event);
    }, false);

    this.readOnlyMutableListeners.on(this.nodes.redactor, 'mousedown', (event: MouseEvent | TouchEvent) => {
      this.documentTouched(event);
    }, true);

    this.readOnlyMutableListeners.on(this.nodes.redactor, 'touchstart', (event: MouseEvent | TouchEvent) => {
      this.documentTouched(event);
    }, true);

    this.readOnlyMutableListeners.on(document, 'keydown', (event: KeyboardEvent) => {
      this.documentKeydown(event);
    }, true);

    this.readOnlyMutableListeners.on(document, 'click', (event: MouseEvent) => {
      this.documentClicked(event);
    }, true);

    /**
     * Handle selection change to manipulate Inline Toolbar appearance
     */
    this.readOnlyMutableListeners.on(document, 'selectionchange', (event: Event) => {
      this.selectionChanged(event);
    }, true);

    this.readOnlyMutableListeners.on(window, 'resize', () => {
      this.resizeDebouncer();
    }, {
      passive: true,
    });
  }

  /**
   * Unbind events on the Editor.js interface
   */
  private disableModuleBindings(): void {
    this.readOnlyMutableListeners.clearAll();
  }

  /**
   * Resize window handler
   */
  private windowResize(): void {
    /**
     * Invalidate content zone size cached, because it may be changed
     */
    this.contentRectCache = null;

    /**
     * Detect mobile version
     */
    this.checkIsMobile();
  }

  /**
   * All keydowns on document
   *
   * @param {KeyboardEvent} event - keyboard event
   */
  private documentKeydown(event: KeyboardEvent): void {
    switch (event.keyCode) {
      case _.keyCodes.ENTER:
        this.enterPressed(event);
        break;

      case _.keyCodes.BACKSPACE:
        this.backspacePressed(event);
        break;

      case _.keyCodes.ESC:
        this.escapePressed(event);
        break;

      default:
        this.defaultBehaviour(event);
        break;
    }
  }

  /**
   * Ignore all other document's keydown events
   *
   * @param {KeyboardEvent} event - keyboard event
   */
  private defaultBehaviour(event: KeyboardEvent): void {
    const { currentBlock } = this.Editor.BlockManager;
    const keyDownOnEditor = (event.target as HTMLElement).closest(`.${this.CSS.editorWrapper}`);
    const isMetaKey = event.altKey || event.ctrlKey || event.metaKey || event.shiftKey;

    /**
     * When some block is selected, but the caret is not set inside the editor, treat such keydowns as keydown on selected block.
     */
    if (currentBlock !== undefined && keyDownOnEditor === null) {
      this.Editor.BlockEvents.keydown(event);

      return;
    }

    /**
     * Ignore keydowns on editor and meta keys
     */
    if (keyDownOnEditor || (currentBlock && isMetaKey)) {
      return;
    }

    /**
     * Remove all highlights and remove caret
     */
    this.Editor.BlockManager.dropPointer();

    /**
     * Close Toolbar
     */
    this.Editor.Toolbar.close();
  }

  /**
   * @param {KeyboardEvent} event - keyboard event
   */
  private backspacePressed(event: KeyboardEvent): void {
    const { BlockManager, BlockSelection, Caret } = this.Editor;

    /**
     * If any block selected and selection doesn't exists on the page (that means no other editable element is focused),
     * remove selected blocks
     */
    if (BlockSelection.anyBlockSelected && !Selection.isSelectionExists) {
      const selectionPositionIndex = BlockManager.removeSelectedBlocks();

      Caret.setToBlock(BlockManager.insertDefaultBlockAtIndex(selectionPositionIndex, true), Caret.positions.START);

      /** Clear selection */
      BlockSelection.clearSelection(event);

      /**
       * Stop propagations
       * Manipulation with BlockSelections is handled in global backspacePress because they may occur
       * with CMD+A or RectangleSelection and they can be handled on document event
       */
      event.preventDefault();
      event.stopPropagation();
      event.stopImmediatePropagation();
    }
  }

  /**
   * Escape pressed
   * If some of Toolbar components are opened, then close it otherwise close Toolbar
   *
   * @param {Event} event - escape keydown event
   */
  private escapePressed(event): void {
    /**
     * Clear blocks selection by ESC
     */
    this.Editor.BlockSelection.clearSelection(event);

    if (this.Editor.Toolbox.opened) {
      this.Editor.Toolbox.close();
    } else if (this.Editor.BlockSettings.opened) {
      this.Editor.BlockSettings.close();
    } else if (this.Editor.ConversionToolbar.opened) {
      this.Editor.ConversionToolbar.close();
    } else if (this.Editor.InlineToolbar.opened) {
      this.Editor.InlineToolbar.close();
    } else {
      this.Editor.Toolbar.close();
    }
  }

  /**
   * Enter pressed on document
   *
   * @param {KeyboardEvent} event - keyboard event
   */
  private enterPressed(event: KeyboardEvent): void {
    const { BlockManager, BlockSelection, Caret } = this.Editor;
    const hasPointerToBlock = BlockManager.currentBlockIndex >= 0;

    /**
     * If any block selected and selection doesn't exists on the page (that means no other editable element is focused),
     * remove selected blocks
     */
    if (BlockSelection.anyBlockSelected && !Selection.isSelectionExists) {
      /** Clear selection */
      BlockSelection.clearSelection(event);

      /**
       * Stop propagations
       * Manipulation with BlockSelections is handled in global enterPress because they may occur
       * with CMD+A or RectangleSelection
       */
      event.preventDefault();
      event.stopImmediatePropagation();
      event.stopPropagation();

      return;
    }

    /**
     * If Caret is not set anywhere, event target on Enter is always Element that we handle
     * In our case it is document.body
     *
     * So, BlockManager points some Block and Enter press is on Body
     * We can create a new block
     */
    if (!this.someToolbarOpened && hasPointerToBlock && (event.target as HTMLElement).tagName === 'BODY') {
      /**
       * Insert the default typed Block
       */
      const newBlock = this.Editor.BlockManager.insert();

      this.Editor.Caret.setToBlock(newBlock);

      /**
       * And highlight
       */
      this.Editor.BlockManager.highlightCurrentNode();

      /**
       * Move toolbar and show plus button because new Block is empty
       */
      this.Editor.Toolbar.move();
      this.Editor.Toolbar.plusButton.show();
    }

    this.Editor.BlockSelection.clearSelection(event);
  }

  /**
   * All clicks on document
   *
   * @param {MouseEvent} event - Click event
   */
  private documentClicked(event: MouseEvent): void {
    /**
     * Sometimes we emulate click on some UI elements, for example by Enter on Block Settings button
     * We don't need to handle such events, because they handled in other place.
     */
    if (!event.isTrusted) {
      return;
    }
    /**
     * Close Inline Toolbar when nothing selected
     * Do not fire check on clicks at the Inline Toolbar buttons
     */
    const target = event.target as HTMLElement;
    const clickedInsideOfEditor = this.nodes.holder.contains(target) || Selection.isAtEditor;

    if (!clickedInsideOfEditor) {
      /**
       * Clear highlightings and pointer on BlockManager
       *
       * Current page might contain several instances
       * Click between instances MUST clear focus, pointers and close toolbars
       */
      this.Editor.BlockManager.dropPointer();
      this.Editor.InlineToolbar.close();
      this.Editor.Toolbar.close();
      this.Editor.ConversionToolbar.close();
    }

    /**
     * Clear Selection if user clicked somewhere
     */
    if (!this.Editor.CrossBlockSelection.isCrossBlockSelectionStarted) {
      this.Editor.BlockSelection.clearSelection(event);
    }
  }

  /**
   * First touch on editor
   * Fired before click
   *
   * Used to change current block — we need to do it before 'selectionChange' event.
   * Also:
   * - Move and show the Toolbar
   * - Set a Caret
   *
   * @param {MouseEvent | TouchEvent} event - touch or mouse event
   */
  private documentTouched(event: MouseEvent | TouchEvent): void {
    let clickedNode = event.target as HTMLElement;

    /**
     * If click was fired is on Editor`s wrapper, try to get clicked node by elementFromPoint method
     */
    if (clickedNode === this.nodes.redactor) {
      const clientX = event instanceof MouseEvent ? event.clientX : event.touches[0].clientX;
      const clientY = event instanceof MouseEvent ? event.clientY : event.touches[0].clientY;

      clickedNode = document.elementFromPoint(clientX, clientY) as HTMLElement;
    }

    /**
     * Select clicked Block as Current
     */
    try {
      /**
       * Renew Current Block
       */
      this.Editor.BlockManager.setCurrentBlockByChildNode(clickedNode);

      /**
       * Highlight Current Node
       */
      this.Editor.BlockManager.highlightCurrentNode();
    } catch (e) {
      /**
       * If clicked outside first-level Blocks and it is not RectSelection, set Caret to the last empty Block
       */
      if (!this.Editor.RectangleSelection.isRectActivated()) {
        this.Editor.Caret.setToTheLastBlock();
      }
    }

    /**
     * Move and open toolbar
     */
    this.Editor.Toolbar.open();

    /**
     * Hide the Plus Button
     */
    this.Editor.Toolbar.plusButton.hide();
  }

  /**
   * All clicks on the redactor zone
   *
   * @param {MouseEvent} event - click event
   *
   * @description
   * - By clicks on the Editor's bottom zone:
   *      - if last Block is empty, set a Caret to this
   *      - otherwise, add a new empty Block and set a Caret to that
   */
  private redactorClicked(event: MouseEvent): void {
    if (!Selection.isCollapsed) {
      return;
    }

    const stopPropagation = (): void => {
      event.stopImmediatePropagation();
      event.stopPropagation();
    };

    /**
     * case when user clicks on anchor element
     * if it is clicked via ctrl key, then we open new window with url
     */
    const element = event.target as Element;
    const ctrlKey = event.metaKey || event.ctrlKey;

    if ($.isAnchor(element) && ctrlKey) {
      stopPropagation();

      const href = element.getAttribute('href');
      const validUrl = _.getValidUrl(href);

      _.openTab(validUrl);

      return;
    }

    if (!this.Editor.BlockManager.currentBlock) {
      stopPropagation();

      this.Editor.BlockManager.insert();
    }

    /**
     * Show the Plus Button if:
     * - Block is an default-block (Text)
     * - Block is empty
     */
    const isDefaultBlock = this.Editor.Tools.isDefault(this.Editor.BlockManager.currentBlock.tool);

    if (isDefaultBlock) {
      stopPropagation();

      /**
       * Check isEmpty only for paragraphs to prevent unnecessary tree-walking on Tools with many nodes (for ex. Table)
       */
      const isEmptyBlock = this.Editor.BlockManager.currentBlock.isEmpty;

      if (isEmptyBlock) {
        this.Editor.Toolbar.plusButton.show();
      }
    }
  }

  /**
   * Handle selection changes on mobile devices
   * Uses for showing the Inline Toolbar
   *
   * @param {Event} event - selection event
   */
  private selectionChanged(event: Event): void {
    const { CrossBlockSelection, BlockSelection } = this.Editor;
    const focusedElement = Selection.anchorElement as Element;

    if (CrossBlockSelection.isCrossBlockSelectionStarted) {
      // Removes all ranges when any Block is selected
      if (BlockSelection.anyBlockSelected) {
        Selection.get().removeAllRanges();
      }
    }

    /**
     * Event can be fired on clicks at the Editor elements, for example, at the Inline Toolbar
     * We need to skip such firings
     */
    if (!focusedElement || !focusedElement.closest(`.${Block.CSS.content}`)) {
      /**
       * If new selection is not on Inline Toolbar, we need to close it
       */
      if (!this.Editor.InlineToolbar.containsNode(focusedElement)) {
        this.Editor.InlineToolbar.close();
      }

      return;
    }

    /**
     * @todo add debounce
     */
    this.Editor.InlineToolbar.tryToShow(true);
  }

  /**
   * Append prebuilt sprite with SVG icons
   */
  private appendSVGSprite(): void {
    const spriteHolder = $.make('div');

    spriteHolder.hidden = true;
    spriteHolder.style.display = 'none';
    spriteHolder.innerHTML = sprite;

    $.append(this.nodes.wrapper, spriteHolder);
  }
}<|MERGE_RESOLUTION|>--- conflicted
+++ resolved
@@ -154,25 +154,11 @@
      * Append SVG sprite
      */
     this.appendSVGSprite();
-<<<<<<< HEAD
 
     /**
      * Load and append CSS
      */
     this.loadStyles();
-=======
->>>>>>> 43032eba
-
-    /**
-     * Prepare with read-only state from config
-     */
-<<<<<<< HEAD
-    if (!this.Editor.ReadOnly.isEnabled) {
-      this.enableModuleBindings();
-    }
-=======
-    this.loadStyles();
->>>>>>> 43032eba
   }
 
   /**
