--- conflicted
+++ resolved
@@ -1,14 +1,8 @@
 import Module from '../__module';
 /* eslint-disable import/no-duplicates */
 import * as _ from '../utils';
-<<<<<<< HEAD
-import {ChainData} from '../utils';
-import {BlockToolData, BlockTuneData} from '../../../types';
-import {BlockToolConstructable} from '../../../types/tools';
-=======
 import { ChainData } from '../utils';
-import { BlockToolConstructable, OutputBlockData } from '../../../types';
->>>>>>> a6aa9891
+import { BlockToolConstructable, BlockToolData, BlockTuneData, OutputBlockData } from '../../../types';
 
 /**
  * Editor.js Renderer Module
@@ -73,22 +67,17 @@
     const { Tools, BlockManager } = this.Editor;
     const tool = item.type;
     const data = item.data;
-<<<<<<< HEAD
     const tunes = item.tunes || {};
-
-    if (tool in Tools.available) {
-      try {
-        BlockManager.insert({tool, data, tunes});
-=======
 
     if (tool in Tools.available) {
       try {
         BlockManager.insert({
           tool,
           data,
+          tunes,
         });
->>>>>>> a6aa9891
       } catch (error) {
+        console.log(error);
         _.log(`Block «${tool}» skipped because of plugins error`, 'warn', data);
         throw Error(error);
       }
@@ -108,7 +97,6 @@
   private insertStubBlock(tool: string, data: BlockToolData, tunes: {[name: string]: BlockTuneData}) {
     const { BlockManager, Tools } = this.Editor;
 
-<<<<<<< HEAD
     const stubData = {
       savedData: {
         type: tool,
@@ -117,12 +105,6 @@
       },
       title: tool,
     };
-=======
-      const stub = BlockManager.insert({
-        tool: Tools.stubTool,
-        data: stubData,
-      });
->>>>>>> a6aa9891
 
     if (tool in Tools.unavailable) {
       const toolToolboxSettings = (Tools.unavailable[tool] as BlockToolConstructable).toolbox;
@@ -131,7 +113,10 @@
       stubData.title = toolToolboxSettings.title || userToolboxSettings.title || stubData.title;
     }
 
-    const stub = BlockManager.insert({tool: Tools.stubTool, data: stubData});
+    const stub = BlockManager.insert({
+      tool: Tools.stubTool,
+      data: stubData,
+    });
 
     stub.stretched = true;
 
