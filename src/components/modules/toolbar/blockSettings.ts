--- conflicted
+++ resolved
@@ -107,12 +107,7 @@
    * Destroys module
    */
   public destroy(): void {
-<<<<<<< HEAD
     this.deactivateFlipper();
-=======
-    this.flipper.deactivate();
-    this.flipper = null;
->>>>>>> 43032eba
     this.removeAllNodes();
   }
 
