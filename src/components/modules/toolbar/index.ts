import Module from '../../__module';
import $ from '../../dom';
import * as _ from '../../utils';
import I18n from '../../i18n';
import { I18nInternalNS } from '../../i18n/namespace-internal';

/**
 * HTML Elements used for Toolbar UI
 */
interface ToolbarNodes {
  wrapper: HTMLElement;
  content: HTMLElement;
  actions: HTMLElement;

  // Content Zone
  plusButton: HTMLElement;

  // Actions Zone
  blockActionsButtons: HTMLElement;
  settingsToggler: HTMLElement;
}
/**
 *
 * «Toolbar» is the node that moves up/down over current block
 *
 *  ______________________________________ Toolbar ____________________________________________
 * |                                                                                           |
 * |  ..................... Content .........................................................  |
 * |  .                                                   ........ Block Actions ...........   |
 * |  .                                                   .        [Open Settings]         .   |
 * |  .  [Plus Button]  [Toolbox: {Tool1}, {Tool2}]       .                                .   |
 * |  .                                                   .        [Settings Panel]        .   |
 * |  .                                                   ..................................   |
 * |  .......................................................................................  |
 * |                                                                                           |
 * |___________________________________________________________________________________________|
 *
 *
 * Toolbox — its an Element contains tools buttons. Can be shown by Plus Button.
 *
 *  _______________ Toolbox _______________
 * |                                       |
 * | [Header] [Image] [List] [Quote] ...   |
 * |_______________________________________|
 *
 *
 * Settings Panel — is an Element with block settings:
 *
 *   ____ Settings Panel ____
 *  | ...................... |
 *  | .   Tool Settings    . |
 *  | ...................... |
 *  | .  Default Settings  . |
 *  | ...................... |
 *  |________________________|
 *
 *
 * @class
 * @classdesc Toolbar module
 *
 * @typedef {Toolbar} Toolbar
 * @property {object} nodes - Toolbar nodes
 * @property {Element} nodes.wrapper        - Toolbar main element
 * @property {Element} nodes.content        - Zone with Plus button and toolbox.
 * @property {Element} nodes.actions        - Zone with Block Settings and Remove Button
 * @property {Element} nodes.blockActionsButtons   - Zone with Block Buttons: [Settings]
 * @property {Element} nodes.plusButton     - Button that opens or closes Toolbox
 * @property {Element} nodes.toolbox        - Container for tools
 * @property {Element} nodes.settingsToggler - open/close Settings Panel button
 * @property {Element} nodes.settings          - Settings Panel
 * @property {Element} nodes.pluginSettings    - Plugin Settings section of Settings Panel
 * @property {Element} nodes.defaultSettings   - Default Settings section of Settings Panel
 */
export default class Toolbar extends Module<ToolbarNodes> {
  /**
   * CSS styles
   *
   * @returns {object}
   */
  public get CSS(): {[name: string]: string} {
    return {
      toolbar: 'ce-toolbar',
      content: 'ce-toolbar__content',
      actions: 'ce-toolbar__actions',
      actionsOpened: 'ce-toolbar__actions--opened',

      toolbarOpened: 'ce-toolbar--opened',

      // Content Zone
      plusButton: 'ce-toolbar__plus',
      plusButtonShortcut: 'ce-toolbar__plus-shortcut',
      plusButtonHidden: 'ce-toolbar__plus--hidden',

      // Actions Zone
      blockActionsButtons: 'ce-toolbar__actions-buttons',
      settingsToggler: 'ce-toolbar__settings-btn',
    };
  }

  /**
   * Returns the Toolbar opening state
   *
   * @returns {boolean}
   */
  public get opened(): boolean {
    return this.nodes.wrapper.classList.contains(this.CSS.toolbarOpened);
  }

  /**
   * Plus Button public methods
   *
   * @returns {{hide: function(): void, show: function(): void}}
   */
  public get plusButton(): {hide: () => void; show: () => void} {
    return {
      hide: (): void => this.nodes.plusButton.classList.add(this.CSS.plusButtonHidden),
      show: (): void => {
        if (this.Editor.Toolbox.isEmpty) {
          return;
        }
        this.nodes.plusButton.classList.remove(this.CSS.plusButtonHidden);
      },
    };
  }

  /**
   * Block actions appearance manipulations
   *
   * @returns {{hide: function(): void, show: function(): void}}
   */
  private get blockActions(): {hide: () => void; show: () => void} {
    return {
      hide: (): void => {
        this.nodes.actions.classList.remove(this.CSS.actionsOpened);
      },
      show: (): void => {
        this.nodes.actions.classList.add(this.CSS.actionsOpened);
      },
    };
  }

  /**
<<<<<<< HEAD
   * Module preparation method
   * Steps:
   *  - Make Toolbar dependent components like BlockSettings, Toolbox and so on
   *  - Make itself and append dependent nodes to itself
   */
  public async prepare(): Promise<void> {
    /**
     * Bind events on the Toolbar elements
     */
    if (!this.Editor.ReadOnly.isEnabled) {
      this.drawUI();
      this.enableModuleBindings();
    }
  }

  /**
=======
>>>>>>> 43032eba
   * Toggles read-only mode
   *
   * @param {boolean} readOnlyEnabled - read-only mode
   */
  public toggleReadOnly(readOnlyEnabled: boolean): void {
    if (!readOnlyEnabled) {
      this.drawUI();
      this.enableModuleBindings();
    } else {
      this.destroy();
      this.disableModuleBindings();
    }
  }

  /**
   * Move Toolbar to the Current Block
   *
   * @param {boolean} forceClose - force close Toolbar Settings and Toolbar
   */
  public move(forceClose = true): void {
    if (forceClose) {
      /** Close Toolbox when we move toolbar */
      this.Editor.Toolbox.close();
      this.Editor.BlockSettings.close();
    }

    const currentBlock = this.Editor.BlockManager.currentBlock.holder;

    /**
     * If no one Block selected as a Current
     */
    if (!currentBlock) {
      return;
    }

    const { isMobile } = this.Editor.UI;
    const blockHeight = currentBlock.offsetHeight;
    let toolbarY = currentBlock.offsetTop;

    /**
     * 1) On desktop — Toolbar at the top of Block, Plus/Toolbox moved the center of Block
     * 2) On mobile — Toolbar at the bottom of Block
     */
    if (!isMobile) {
      const contentOffset = Math.floor(blockHeight / 2);

      this.nodes.plusButton.style.transform = `translate3d(0, calc(${contentOffset}px - 50%), 0)`;
      this.Editor.Toolbox.nodes.toolbox.style.transform = `translate3d(0, calc(${contentOffset}px - 50%), 0)`;
    } else {
      toolbarY += blockHeight;
    }

    /**
     * Move Toolbar to the Top coordinate of Block
     */
    this.nodes.wrapper.style.transform = `translate3D(0, ${Math.floor(toolbarY)}px, 0)`;
  }

  /**
   * Open Toolbar with Plus Button and Actions
   *
   * @param {boolean} withBlockActions - by default, Toolbar opens with Block Actions.
   *                                     This flag allows to open Toolbar without Actions.
   * @param {boolean} needToCloseToolbox - by default, Toolbar will be moved with opening
   *                                      (by click on Block, or by enter)
   *                                      with closing Toolbox and Block Settings
   *                                      This flag allows to open Toolbar with Toolbox
   */
  public open(withBlockActions = true, needToCloseToolbox = true): void {
    _.delay(() => {
      this.move(needToCloseToolbox);
      this.nodes.wrapper.classList.add(this.CSS.toolbarOpened);

      if (withBlockActions) {
        this.blockActions.show();
      } else {
        this.blockActions.hide();
      }
    }, 50)();
  }

  /**
   * Close the Toolbar
   */
  public close(): void {
    this.nodes.wrapper.classList.remove(this.CSS.toolbarOpened);

    /** Close components */
    this.blockActions.hide();
    this.Editor.Toolbox.close();
    this.Editor.BlockSettings.close();
  }

  /**
   * Draws Toolbar elements
   */
  private make(): void {
    this.nodes.wrapper = $.make('div', this.CSS.toolbar);

    /**
     * Make Content Zone and Actions Zone
     */
    ['content', 'actions'].forEach((el) => {
      this.nodes[el] = $.make('div', this.CSS[el]);
    });

    /**
     * Actions will be included to the toolbar content so we can align in to the right of the content
     */
    $.append(this.nodes.wrapper, this.nodes.content);
    $.append(this.nodes.content, this.nodes.actions);

    /**
     * Fill Content Zone:
     *  - Plus Button
     *  - Toolbox
     */
    this.nodes.plusButton = $.make('div', this.CSS.plusButton);
    $.append(this.nodes.plusButton, $.svg('plus', 14, 14));
    $.append(this.nodes.content, this.nodes.plusButton);

    this.readOnlyMutableListeners.on(this.nodes.plusButton, 'click', () => {
      this.plusButtonClicked();
    }, false);

    /**
     * Add events to show/hide tooltip for plus button
     */
    const tooltipContent = $.make('div');

    tooltipContent.appendChild(document.createTextNode(I18n.ui(I18nInternalNS.ui.toolbar.toolbox, 'Add')));
    tooltipContent.appendChild($.make('div', this.CSS.plusButtonShortcut, {
      textContent: '⇥ Tab',
    }));

    this.Editor.Tooltip.onHover(this.nodes.plusButton, tooltipContent);

    /**
     * Fill Actions Zone:
     *  - Settings Toggler
     *  - Remove Block Button
     *  - Settings Panel
     */
    this.nodes.blockActionsButtons = $.make('div', this.CSS.blockActionsButtons);
    this.nodes.settingsToggler = $.make('span', this.CSS.settingsToggler);
    const settingsIcon = $.svg('dots', 8, 8);

    $.append(this.nodes.settingsToggler, settingsIcon);
    $.append(this.nodes.blockActionsButtons, this.nodes.settingsToggler);
    $.append(this.nodes.actions, this.nodes.blockActionsButtons);

    this.Editor.Tooltip.onHover(
      this.nodes.settingsToggler,
      I18n.ui(I18nInternalNS.ui.blockTunes.toggler, 'Click to tune'),
      {
        placement: 'top',
      }
    );

    /**
     * Appending Toolbar components to itself
     */
    $.append(this.nodes.content, this.Editor.Toolbox.nodes.toolbox);
    $.append(this.nodes.actions, this.Editor.BlockSettings.nodes.wrapper);

    /**
     * Append toolbar to the Editor
     */
    $.append(this.Editor.UI.nodes.wrapper, this.nodes.wrapper);
  }

  /**
   * Handler for Plus Button
   */
  private plusButtonClicked(): void {
    this.Editor.Toolbox.toggle();
  }

  /**
   * Enable bindings
   */
  private enableModuleBindings(): void {
    /**
     * Settings toggler
     */
    this.readOnlyMutableListeners.on(this.nodes.settingsToggler, 'click', () => {
      this.settingsTogglerClicked();
    });
  }

  /**
   * Disable bindings
   */
  private disableModuleBindings(): void {
    this.readOnlyMutableListeners.clearAll();
  }

  /**
   * Clicks on the Block Settings toggler
   */
  private settingsTogglerClicked(): void {
    if (this.Editor.BlockSettings.opened) {
      this.Editor.BlockSettings.close();
    } else {
      this.Editor.BlockSettings.open();
    }
  }

  /**
   * Draws Toolbar UI
   *
   * Toolbar contains BlockSettings and Toolbox.
   * Thats why at first we draw its components and then Toolbar itself
<<<<<<< HEAD
=======
   *
   * Steps:
   *  - Make Toolbar dependent components like BlockSettings, Toolbox and so on
   *  - Make itself and append dependent nodes to itself
   *
>>>>>>> 43032eba
   */
  private drawUI(): void {
    /**
     * Make BlockSettings Panel
     */
    this.Editor.BlockSettings.make();

    /**
     * Make Toolbox
     */
    this.Editor.Toolbox.make();

    /**
     * Make Toolbar
     */
    this.make();
  }

  /**
   * Removes all created and saved HTMLElements
   * It is used in Read-Only mode
   */
  private destroy(): void {
    this.Editor.Toolbox.destroy();
    this.Editor.BlockSettings.destroy();
    this.removeAllNodes();
  }
}<|MERGE_RESOLUTION|>--- conflicted
+++ resolved
@@ -140,25 +140,6 @@
   }
 
   /**
-<<<<<<< HEAD
-   * Module preparation method
-   * Steps:
-   *  - Make Toolbar dependent components like BlockSettings, Toolbox and so on
-   *  - Make itself and append dependent nodes to itself
-   */
-  public async prepare(): Promise<void> {
-    /**
-     * Bind events on the Toolbar elements
-     */
-    if (!this.Editor.ReadOnly.isEnabled) {
-      this.drawUI();
-      this.enableModuleBindings();
-    }
-  }
-
-  /**
-=======
->>>>>>> 43032eba
    * Toggles read-only mode
    *
    * @param {boolean} readOnlyEnabled - read-only mode
@@ -372,14 +353,11 @@
    *
    * Toolbar contains BlockSettings and Toolbox.
    * Thats why at first we draw its components and then Toolbar itself
-<<<<<<< HEAD
-=======
    *
    * Steps:
    *  - Make Toolbar dependent components like BlockSettings, Toolbox and so on
    *  - Make itself and append dependent nodes to itself
    *
->>>>>>> 43032eba
    */
   private drawUI(): void {
     /**
