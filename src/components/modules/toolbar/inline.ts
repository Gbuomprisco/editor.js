--- conflicted
+++ resolved
@@ -276,10 +276,6 @@
    * Removes UI and its components
    */
   public destroy(): void {
-<<<<<<< HEAD
-    this.deactivateFlipper();
-    this.flipper = null;
-=======
     /**
      * Sometimes (in read-only mode) there is no Flipper
      */
@@ -287,7 +283,6 @@
       this.flipper.deactivate();
       this.flipper = null;
     }
->>>>>>> b78707fb
 
     this.removeAllNodes();
   }
