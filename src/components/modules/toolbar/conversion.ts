--- conflicted
+++ resolved
@@ -95,12 +95,7 @@
    * Deactivates flipper and removes all nodes
    */
   public destroy(): void {
-<<<<<<< HEAD
     this.deactivateFlipper();
-=======
-    this.flipper.deactivate();
-    this.flipper = null;
->>>>>>> 43032eba
     this.removeAllNodes();
   }
 
