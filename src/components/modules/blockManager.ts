--- conflicted
+++ resolved
@@ -712,8 +712,6 @@
     this.readOnlyMutableListeners.on(block.holder, 'keyup', (event: KeyboardEvent) => {
       BlockEvents.keyup(event);
     });
-<<<<<<< HEAD
-=======
 
     this.readOnlyMutableListeners.on(block.holder, 'dragover', (event: DragEvent) => {
       BlockEvents.dragOver(event);
@@ -722,7 +720,6 @@
     this.readOnlyMutableListeners.on(block.holder, 'dragleave', (event: DragEvent) => {
       BlockEvents.dragLeave(event);
     });
->>>>>>> 43032eba
   }
 
   /**
@@ -731,7 +728,6 @@
   private disableModuleBindings(): void {
     this.readOnlyMutableListeners.clearAll();
   }
-<<<<<<< HEAD
 
   /**
    * Enables all module handlers and bindings for all Blocks
@@ -744,20 +740,6 @@
       (e: ClipboardEvent) => this.Editor.BlockEvents.handleCommandX(e)
     );
 
-=======
-
-  /**
-   * Enables all module handlers and bindings for all Blocks
-   */
-  private enableModuleBindings(): void {
-    /** Cut event */
-    this.readOnlyMutableListeners.on(
-      document,
-      'cut',
-      (e: ClipboardEvent) => this.Editor.BlockEvents.handleCommandX(e)
-    );
-
->>>>>>> 43032eba
     this.blocks.forEach((block: Block) => {
       this.bindBlockEvents(block);
     });
