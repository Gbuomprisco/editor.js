import SelectionUtils from '../selection';

import Module from '../__module';
/**
 *
 */
export default class DragNDrop extends Module {
  /**
   * If drag has been started at editor, we save it
   *
   * @type {boolean}
   * @private
   */
  private isStartedAtEditor = false;

  /**
<<<<<<< HEAD
   * Bind module. Enable all bindings if it is not read-only mode
   */
  public prepare(): void {
    if (!this.Editor.ReadOnly.isEnabled) {
=======
   * Toggle read-only state
   *
   * if state is true:
   *  - disable all drag-n-drop event handlers
   *
   * if state is false:
   *  - restore drag-n-drop event handlers
   *
   * @param {boolean} readOnlyEnabled - "read only" state
   */
  public toggleReadOnly(readOnlyEnabled: boolean): void {
    if (readOnlyEnabled) {
      this.disableModuleBindings();
    } else {
>>>>>>> 43032eba
      this.enableModuleBindings();
    }
  }

  /**
<<<<<<< HEAD
   * Toggle read-only state
   *
   * if state is true:
   *  - disable all drag-n-drop event handlers
   *
   * if state is false:
   *  - restore drag-n-drop event handlers
   *
   * @param {boolean} readOnlyEnabled - "read only" state
   */
  public toggleReadOnly(readOnlyEnabled: boolean): void {
    if (readOnlyEnabled) {
      this.disableModuleBindings();
    } else {
      this.enableModuleBindings();
    }
  }

  /**
=======
>>>>>>> 43032eba
   * Add drag events listeners to editor zone
   */
  private enableModuleBindings(): void {
    const { UI } = this.Editor;

    this.readOnlyMutableListeners.on(UI.nodes.holder, 'drop', async (dropEvent: DragEvent) => {
      await this.processDrop(dropEvent);
    }, true);

    this.readOnlyMutableListeners.on(UI.nodes.holder, 'dragstart', () => {
      this.processDragStart();
    });

    /**
     * Prevent default browser behavior to allow drop on non-contenteditable elements
     */
    this.readOnlyMutableListeners.on(UI.nodes.holder, 'dragover', (dragEvent: DragEvent) => {
      this.processDragOver(dragEvent);
    }, true);
  }

  /**
   * Unbind drag-n-drop event handlers
   */
  private disableModuleBindings(): void {
    this.readOnlyMutableListeners.clearAll();
  }

  /**
   * Handle drop event
   *
   * @param {DragEvent} dropEvent - drop event
   */
  private async processDrop(dropEvent: DragEvent): Promise<void> {
    const {
      BlockManager,
      Caret,
      Paste,
    } = this.Editor;

    dropEvent.preventDefault();

    BlockManager.blocks.forEach((block) => {
      block.dropTarget = false;
    });

    if (SelectionUtils.isAtEditor && !SelectionUtils.isCollapsed && this.isStartedAtEditor) {
      document.execCommand('delete');
    }

    this.isStartedAtEditor = false;

    /**
     * Try to set current block by drop target.
     * If drop target (error will be thrown) is not part of the Block, set last Block as current.
     */
    try {
      const targetBlock = BlockManager.setCurrentBlockByChildNode(dropEvent.target as Node);

      this.Editor.Caret.setToBlock(targetBlock, Caret.positions.END);
    } catch (e) {
      const targetBlock = BlockManager.setCurrentBlockByChildNode(BlockManager.lastBlock.holder);

      this.Editor.Caret.setToBlock(targetBlock, Caret.positions.END);
    }

    await Paste.processDataTransfer(dropEvent.dataTransfer, true);
  }

  /**
   * Handle drag start event
   */
  private processDragStart(): void {
    if (SelectionUtils.isAtEditor && !SelectionUtils.isCollapsed) {
      this.isStartedAtEditor = true;
    }

    this.Editor.InlineToolbar.close();
  }

  /**
   * @param {DragEvent} dragEvent - drag event
   */
  private processDragOver(dragEvent: DragEvent): void {
    dragEvent.preventDefault();
  }
}<|MERGE_RESOLUTION|>--- conflicted
+++ resolved
@@ -14,33 +14,6 @@
   private isStartedAtEditor = false;
 
   /**
-<<<<<<< HEAD
-   * Bind module. Enable all bindings if it is not read-only mode
-   */
-  public prepare(): void {
-    if (!this.Editor.ReadOnly.isEnabled) {
-=======
-   * Toggle read-only state
-   *
-   * if state is true:
-   *  - disable all drag-n-drop event handlers
-   *
-   * if state is false:
-   *  - restore drag-n-drop event handlers
-   *
-   * @param {boolean} readOnlyEnabled - "read only" state
-   */
-  public toggleReadOnly(readOnlyEnabled: boolean): void {
-    if (readOnlyEnabled) {
-      this.disableModuleBindings();
-    } else {
->>>>>>> 43032eba
-      this.enableModuleBindings();
-    }
-  }
-
-  /**
-<<<<<<< HEAD
    * Toggle read-only state
    *
    * if state is true:
@@ -60,8 +33,6 @@
   }
 
   /**
-=======
->>>>>>> 43032eba
    * Add drag events listeners to editor zone
    */
   private enableModuleBindings(): void {
