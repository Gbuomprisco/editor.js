import $ from './dom';
import * as _ from './utils';
import { EditorConfig, OutputData, SanitizerConfig } from '../../types';
import { EditorModules } from '../types-internal/editor-modules';
import I18n from './i18n';
import { CriticalError } from './errors/critical';

/**
 * @typedef {Core} Core - editor core class
 */

/**
 * Require Editor modules places in components/modules dir
 */
const contextRequire = require.context('./modules', true);

const modules = [];

contextRequire.keys().forEach((filename) => {
  /**
   * Include files if:
   * - extension is .js or .ts
   * - does not starts with _
   */
  if (filename.match(/^\.\/[^_][\w/]*\.([tj])s$/)) {
    modules.push(contextRequire(filename));
  }
});

/**
 * @class Core
 *
 * @classdesc Editor.js core class
 *
 * @property {EditorConfig} config - all settings
 * @property {EditorModules} moduleInstances - constructed editor components
 *
 * @type {Core}
 */
export default class Core {
  /**
   * Editor configuration passed by user to the constructor
   */
  public config: EditorConfig;

  /**
   * Object with core modules instances
   */
  public moduleInstances: EditorModules = {} as EditorModules;

  /**
   * Promise that resolves when all core modules are prepared and UI is rendered on the page
   */
  public isReady: Promise<void>;

  /**
   * @param {EditorConfig} config - user configuration
   *
   */
  constructor(config?: EditorConfig|string) {
    /**
     * Ready promise. Resolved if Editor.js is ready to work, rejected otherwise
     */
    let onReady, onFail;

    this.isReady = new Promise((resolve, reject) => {
      onReady = resolve;
      onFail = reject;
    });

    Promise.resolve()
      .then(async () => {
        this.configuration = config;

        await this.validate();
        await this.init();
        await this.start();

        _.logLabeled('I\'m ready! (ﾉ◕ヮ◕)ﾉ*:･ﾟ✧', 'log', '', 'color: #E24A75');

        setTimeout(async () => {
          await this.render();

          if ((this.configuration as EditorConfig).autofocus) {
            const { BlockManager, Caret } = this.moduleInstances;

            Caret.setToBlock(BlockManager.blocks[0], Caret.positions.START);
            BlockManager.highlightCurrentNode();
          }

          /**
           * Resolve this.isReady promise
           */
          onReady();
        }, 0);
      })
      .catch((error) => {
        _.log(`Editor.js is not ready because of ${error}`, 'error');

        /**
         * Reject this.isReady promise
         */
        onFail(error);
      });
  }

  /**
   * Setting for configuration
   *
   * @param {EditorConfig|string} config - Editor's config to set
   */
  public set configuration(config: EditorConfig|string) {
    /**
     * Process zero-configuration or with only holderId
     * Make config object
     */
    if (typeof config !== 'object') {
      config = {
        holder: config,
      };
    }

    /**
     * If holderId is preset, assign him to holder property and work next only with holder
     */
    _.deprecationAssert(!!config.holderId, 'config.holderId', 'config.holder');
    if (config.holderId && !config.holder) {
      config.holder = config.holderId;
      config.holderId = null;
    }

    /**
     * Place config into the class property
     *
     * @type {EditorConfig}
     */
    this.config = config;

    /**
     * If holder is empty then set a default value
     */
    if (this.config.holder == null) {
      this.config.holder = 'editorjs';
    }

    if (!this.config.logLevel) {
      this.config.logLevel = _.LogLevels.VERBOSE;
    }

    _.setLogLevel(this.config.logLevel);

    /**
     * If default Block's Tool was not passed, use the Paragraph Tool
     */
    _.deprecationAssert(Boolean(this.config.initialBlock), 'config.initialBlock', 'config.defaultBlock');
    this.config.defaultBlock = this.config.defaultBlock || this.config.initialBlock || 'paragraph';

    /**
     * Height of Editor's bottom area that allows to set focus on the last Block
     *
     * @type {number}
     */
    this.config.minHeight = this.config.minHeight !== undefined ? this.config.minHeight : 300;

    /**
     * Default block type
     * Uses in case when there is no blocks passed
     *
     * @type {{type: (*), data: {text: null}}}
     */
    const defaultBlockData = {
      type: this.config.defaultBlock,
      data: {},
    };

    this.config.placeholder = this.config.placeholder || false;
    this.config.sanitizer = this.config.sanitizer || {
      p: true,
      b: true,
      a: true,
    } as SanitizerConfig;


    this.config.hideToolbar = this.config.hideToolbar ? this.config.hideToolbar : false;
    this.config.tools = this.config.tools || {};
    this.config.i18n = this.config.i18n || {};
    this.config.data = this.config.data || {} as OutputData;
    // eslint-disable-next-line @typescript-eslint/no-empty-function
    this.config.onReady = this.config.onReady || ((): void => {});
    // eslint-disable-next-line @typescript-eslint/no-empty-function
    this.config.onChange = this.config.onChange || ((): void => {});
    this.config.inlineToolbar = this.config.inlineToolbar !== undefined ? this.config.inlineToolbar : true;

    /**
     * Initialize default Block to pass data to the Renderer
     */
    if (_.isEmpty(this.config.data)) {
      this.config.data = {} as OutputData;
      this.config.data.blocks = [ defaultBlockData ];
    } else {
      if (!this.config.data.blocks || this.config.data.blocks.length === 0) {
        this.config.data.blocks = [ defaultBlockData ];
      }
    }

    this.config.readOnly = this.config.readOnly as boolean || false;
<<<<<<< HEAD
    this.config.i18n = {};
=======
>>>>>>> 43032eba

    /**
     * Adjust i18n
     */
    if (config.i18n?.messages) {
      I18n.setDictionary(config.i18n.messages);
    }

    /**
     * Text direction. If not set, uses ltr
     */
<<<<<<< HEAD
    if (config.i18n?.direction) {
      this.config.i18n = {
        direction: config.i18n?.direction || 'ltr',
      };
    }
=======
    this.config.i18n.direction = config.i18n?.direction || 'ltr';
>>>>>>> 43032eba
  }

  /**
   * Returns private property
   *
   * @returns {EditorConfig}
   */
  public get configuration(): EditorConfig|string {
    return this.config;
  }

  /**
   * Checks for required fields in Editor's config
   *
   * @returns {Promise<void>}
   */
  public async validate(): Promise<void> {
    const { holderId, holder } = this.config;

    if (holderId && holder) {
      throw Error('«holderId» and «holder» param can\'t assign at the same time.');
    }

    /**
     * Check for a holder element's existence
     */
    if (typeof holder === 'string' && !$.get(holder)) {
      throw Error(`element with ID «${holder}» is missing. Pass correct holder's ID.`);
    }

    if (holder && typeof holder === 'object' && !$.isElement(holder)) {
      throw Error('holder as HTMLElement if provided must be inherit from Element class.');
    }
  }

  /**
   * Initializes modules:
   *  - make and save instances
   *  - configure
   */
  public init(): void {
    /**
     * Make modules instances and save it to the @property this.moduleInstances
     */
    this.constructModules();

    /**
     * Modules configuration
     */
    this.configureModules();
  }

  /**
   * Start Editor!
   *
   * Get list of modules that needs to be prepared and return a sequence (Promise)
   *
   * @returns {Promise<void>}
   */
  public async start(): Promise<void> {
    const modulesToPrepare = [
      'Tools',
      'UI',
      'Toolbar',
      'InlineToolbar',
      'BlockManager',
      'Paste',
<<<<<<< HEAD
      'ModificationsObserver',
=======
>>>>>>> 43032eba
      'BlockSelection',
      'RectangleSelection',
      'CrossBlockSelection',
      'ReadOnly',
    ];

    await modulesToPrepare.reduce(
      (promise, module) => promise.then(async () => {
        // _.log(`Preparing ${module} module`, 'time');

        try {
          await this.moduleInstances[module].prepare();
        } catch (e) {
          /**
           * CriticalError's will not be caught
           * It is used when Editor is rendering in read-only mode with unsupported plugin
           */
          if (e instanceof CriticalError) {
            throw new Error(e.message);
          }
          _.log(`Module ${module} was skipped because of %o`, 'warn', e);
        }
        // _.log(`Preparing ${module} module`, 'timeEnd');
      }),
      Promise.resolve()
    );
  }

  /**
   * Render initial data
   */
  private render(): Promise<void> {
    return this.moduleInstances.Renderer.render(this.config.data.blocks);
  }

  /**
   * Make modules instances and save it to the @property this.moduleInstances
   */
  private constructModules(): void {
    modules.forEach((module) => {
      /**
       * If module has non-default exports, passed object contains them all and default export as 'default' property
       */
      const Module = _.isFunction(module) ? module : module.default;

      try {
        /**
         * We use class name provided by displayName property
         *
         * On build, Babel will transform all Classes to the Functions so, name will always be 'Function'
         * To prevent this, we use 'babel-plugin-class-display-name' plugin
         *
         * @see  https://www.npmjs.com/package/babel-plugin-class-display-name
         */
        this.moduleInstances[Module.displayName] = new Module({
          config: this.configuration,
        });
      } catch (e) {
        _.log(`Module ${Module.displayName} skipped because`, 'warn', e);
      }
    });
  }

  /**
   * Modules instances configuration:
   *  - pass other modules to the 'state' property
   *  - ...
   */
  private configureModules(): void {
    for (const name in this.moduleInstances) {
      if (Object.prototype.hasOwnProperty.call(this.moduleInstances, name)) {
        /**
         * Module does not need self-instance
         */
        this.moduleInstances[name].state = this.getModulesDiff(name);
      }
    }
  }

  /**
   * Return modules without passed name
   *
   * @param {string} name - module for witch modules difference should be calculated
   */
  private getModulesDiff(name: string): EditorModules {
    const diff = {} as EditorModules;

    for (const moduleName in this.moduleInstances) {
      /**
       * Skip module with passed name
       */
      if (moduleName === name) {
        continue;
      }
      diff[moduleName] = this.moduleInstances[moduleName];
    }

    return diff;
  }
}<|MERGE_RESOLUTION|>--- conflicted
+++ resolved
@@ -204,10 +204,7 @@
     }
 
     this.config.readOnly = this.config.readOnly as boolean || false;
-<<<<<<< HEAD
     this.config.i18n = {};
-=======
->>>>>>> 43032eba
 
     /**
      * Adjust i18n
@@ -219,15 +216,16 @@
     /**
      * Text direction. If not set, uses ltr
      */
-<<<<<<< HEAD
+    this.config.i18n.direction = config.i18n?.direction || 'ltr';
+
+    /**
+     * Text direction. If not set, uses ltr
+     */
     if (config.i18n?.direction) {
       this.config.i18n = {
         direction: config.i18n?.direction || 'ltr',
       };
     }
-=======
-    this.config.i18n.direction = config.i18n?.direction || 'ltr';
->>>>>>> 43032eba
   }
 
   /**
@@ -295,10 +293,7 @@
       'InlineToolbar',
       'BlockManager',
       'Paste',
-<<<<<<< HEAD
       'ModificationsObserver',
-=======
->>>>>>> 43032eba
       'BlockSelection',
       'RectangleSelection',
       'CrossBlockSelection',
